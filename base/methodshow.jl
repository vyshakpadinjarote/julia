--- conflicted
+++ resolved
@@ -43,19 +43,11 @@
 end
 
 function arg_decl_parts(m::Method)
-<<<<<<< HEAD
-    tv = m.tvars
-    if !isa(tv, SimpleVector)
-        tv = Any[tv]
-    else
-        tv = Any[tv...]
-=======
     tv = Any[]
     sig = m.sig
     while isa(sig, UnionAll)
         push!(tv, sig.var)
         sig = sig.body
->>>>>>> 08cb76b2
     end
     if isdefined(m, :source)
         src = m.source
@@ -66,16 +58,11 @@
     line = m.line
     if src !== nothing && src.slotnames !== nothing
         argnames = src.slotnames[1:m.nargs]
-<<<<<<< HEAD
-        sig = unwrap_unionall(m.sig)
         show_env = ImmutableDict{Symbol, Any}()
         for t in tv
             show_env = ImmutableDict(show_env, :unionall_env => t)
         end
         decls = Any[argtype_decl(show_env, argnames[i], sig, i, m.nargs, m.isva)
-=======
-        decls = Any[argtype_decl(:tvar_env => tv, argnames[i], sig, i, m.nargs, m.isva)
->>>>>>> 08cb76b2
                     for i = 1:m.nargs]
     else
         decls = Any[("", "") for i = 1:length(sig.parameters)]
