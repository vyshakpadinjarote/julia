using Compat
using Compat.Test

@test isempty(detect_ambiguities(Base, Core, Compat))

const struct_sym = VERSION < v"0.7.0-DEV.1263" ? :type : :struct

# Issue #291
# 0.6
@test (1, 2) == @compat abs.((1, -2))
@test broadcast(+, (1.0, 1.0), (0, -2.0)) == (1.0,-1.0)

# Test for `take!(::Task)`/`take!(::Channel)`
# 0.6
dirwalk = mktempdir()
cd(dirwalk) do
    for i=1:2
        mkdir("sub_dir$i")
        open("file$i", "w") do f end

        mkdir(joinpath("sub_dir1", "subsub_dir$i"))
        touch(joinpath("sub_dir1", "file$i"))
    end
    touch(joinpath("sub_dir2", "file_dir2"))
    has_symlinks = Compat.Sys.isunix() ? true : (isdefined(Base, :WINDOWS_VISTA_VER) && Base.windows_version() >= Base.WINDOWS_VISTA_VER)
    follow_symlink_vec = has_symlinks ? [true, false] : [false]
    has_symlinks && symlink(abspath("sub_dir2"), joinpath("sub_dir1", "link"))
    for follow_symlinks in follow_symlink_vec
        chnl = walkdir(".", follow_symlinks=follow_symlinks)
        root, dirs, files = take!(chnl)
        @test root == "."
        @test dirs == ["sub_dir1", "sub_dir2"]
        @test files == ["file1", "file2"]

        root, dirs, files = take!(chnl)
        @test root == joinpath(".", "sub_dir1")
        @test dirs == (has_symlinks ? ["link", "subsub_dir1", "subsub_dir2"] : ["subsub_dir1", "subsub_dir2"])
        @test files == ["file1", "file2"]

        root, dirs, files = take!(chnl)
        if follow_symlinks
            @test root == joinpath(".", "sub_dir1", "link")
            @test dirs == []
            @test files == ["file_dir2"]
            root, dirs, files = take!(chnl)
        end
        for i=1:2
            @test root == joinpath(".", "sub_dir1", "subsub_dir$i")
            @test dirs == []
            @test files == []
            root, dirs, files = take!(chnl)
        end

        @test root == joinpath(".", "sub_dir2")
        @test dirs == []
        @test files == ["file_dir2"]
    end

    for follow_symlinks in follow_symlink_vec
        chnl = walkdir(".", follow_symlinks=follow_symlinks, topdown=false)
        root, dirs, files = take!(chnl)
        if follow_symlinks
            @test root == joinpath(".", "sub_dir1", "link")
            @test dirs == []
            @test files == ["file_dir2"]
            root, dirs, files = take!(chnl)
        end
        for i=1:2
            @test root == joinpath(".", "sub_dir1", "subsub_dir$i")
            @test dirs == []
            @test files == []
            root, dirs, files = take!(chnl)
        end
        @test root == joinpath(".", "sub_dir1")
        @test dirs ==  (has_symlinks ? ["link", "subsub_dir1", "subsub_dir2"] : ["subsub_dir1", "subsub_dir2"])
        @test files == ["file1", "file2"]

        root, dirs, files = take!(chnl)
        @test root == joinpath(".", "sub_dir2")
        @test dirs == []
        @test files == ["file_dir2"]

        root, dirs, files = take!(chnl)
        @test root == "."
        @test dirs == ["sub_dir1", "sub_dir2"]
        @test files == ["file1", "file2"]
    end
    #test of error handling
    chnl_error = walkdir(".")
    chnl_noerror = walkdir(".", onerror=x->x)
    root, dirs, files = take!(chnl_error)
    @test root == "."
    @test dirs == ["sub_dir1", "sub_dir2"]
    @test files == ["file1", "file2"]

    rm(joinpath("sub_dir1"), recursive=true)
    @test_throws SystemError take!(chnl_error) # throws an error because sub_dir1 do not exist

    root, dirs, files = take!(chnl_noerror)
    @test root == "."
    @test dirs == ["sub_dir1", "sub_dir2"]
    @test files == ["file1", "file2"]

    root, dirs, files = take!(chnl_noerror) # skips sub_dir1 as it no longer exist
    @test root == joinpath(".", "sub_dir2")
    @test dirs == []
    @test files == ["file_dir2"]

end
rm(dirwalk, recursive=true)

let
    # Subset of tests copied from base test/error.jl
    function foo_error(c, n)
        c[1] += 1
        if c[1] <= n
            error("foo")
        end
        return 7
    end

    # Success on first attempt
    c = [0]
    @test Compat.retry(foo_error)(c, 0) == 7
    @test c[1] == 1

    # Success on second attempt
    c = [0]
    @test Compat.retry(foo_error)(c,1) == 7
    @test c[1] == 2

    # 2 failed retry attempts, so exception is raised
    c = [0]
    ex = try
        Compat.retry(foo_error, delays=Compat.ExponentialBackOff(n=2))(c, 3)
    catch e
        e
    end

    c = [0]
    ex = try
        Compat.retry(
            foo_error,
            check=(s,e)->(s, try e.http_status_code == "503" end != true)
        )(c, 2)
    catch e
        e
    end
    @test typeof(ex) == ErrorException
    @test ex.msg == "foo"
    @test c[1] == 2

    # Functions with keyword arguments
    foo_kwargs(x; y=5) = x + y
    @test Compat.retry(foo_kwargs)(3) == 8
    @test Compat.retry(foo_kwargs)(3; y=4) == 7
end

for os in [:apple, :bsd, :linux, :unix, :windows]
    from_base = if VERSION >= v"0.7.0-DEV.914"
        Expr(:., Expr(:., :Base, Base.Meta.quot(:Sys)), Base.Meta.quot(Symbol("is", os)))
    else
        Expr(:., :Base, Base.Meta.quot(Symbol("is_", os)))
    end
    @eval @test Compat.Sys.$(Symbol("is", os))() == $from_base()
end

# do-block redirect_std*
# 0.6
let filename = tempname()
    ret = open(filename, "w") do f
        redirect_stdout(f) do
            println("hello")
            [1,3]
        end
    end
    @test ret == [1,3]
    @test chomp(read(filename, String)) == "hello"
    ret = open(filename, "w") do f
        redirect_stderr(f) do
            println(STDERR, "WARNING: hello")
            [2]
        end
    end
    @test ret == [2]
    @test contains(read(filename, String), "WARNING: hello")
    ret = open(filename) do f
        redirect_stdin(f) do
            readline()
        end
    end
    @test contains(ret, "WARNING: hello")
    rm(filename)
end

# 0.6
@test @__DIR__() == dirname(@__FILE__)

# PR #17302
# To be removed when 0.5/0.6 support is dropped.
f17302(a::Number) = a
f17302(a::Number, b::Number) = a + b
Compat.@dep_vectorize_1arg Real f17302
Compat.@dep_vectorize_2arg Real f17302
@test_throws MethodError f17302([1im])
@test_throws MethodError f17302([1im], [1im])
mktemp() do fname, f
    redirect_stderr(f) do
        @test f17302([1.0]) == [1.0]
        @test f17302(1.0, [1]) == [2.0]
        @test f17302([1.0], 1) == [2.0]
        @test f17302([1.0], [1]) == [2.0]
    end
end

if VERSION < v"0.7.0-DEV.3017"
    types = [
        Bool,
        Float16,
        Float32,
        Float64,
        Int128,
        Int16,
        Int32,
        Int64,
        Int8,
        UInt16,
        UInt32,
        UInt64,
        UInt8,
    ]
    for T in types
        # julia#18510, Nullable constructors
        x = @compat Nullable(one(T), true)
        @test isnull(x) === false
        @test isa(x.value, T)
        @test eltype(x) === T

        x = @compat Nullable{T}(one(T), true)
        y = @compat Nullable{Any}(one(T), true)
        @test isnull(x) === false
        @test isnull(y) === false
        @test isa(x.value, T)
        @test eltype(x) === T
        @test eltype(y) === Any

        x = @compat Nullable{T}(one(T), false)
        y = @compat Nullable{Any}(one(T), false)
        @test isnull(x) === true
        @test isnull(y) === true
        @test eltype(x) === T
        @test eltype(y) === Any

        x = @compat Nullable(one(T), false)
        @test isnull(x) === true
        @test eltype(x) === T

        x = @compat Nullable{T}()
        @test isnull(x) === true
        @test eltype(x) === T

        # julia#18484, generic isnull, unsafe_get
        a = one(T)
        x = @compat Nullable(a, true)
        @test isequal(unsafe_get(x), a)

        x = @compat Nullable{Array{T}}()
        @test_throws UndefRefError unsafe_get(x)
    end
end

@test xor(1,5) == 4
@test 1 ⊻ 5 == 4

# julia#20414
@compat let T = Array{<:Real}, f(x::AbstractVector{<:Real}) = 1
    @test isa([3,4],T)
    @test !isa([3,4im],T)
    @test f(1:3) == f([1,2]) == 1
end
@compat let T = Array{>:Integer}, f(x::AbstractVector{>:Integer}) = 1
    @test isa(Integer[1,2],T)
    @test !isa([3,4],T)
    @test !isa([3.0,4.0],T)
    @test f(Integer[1,2]) == f([1,'a',:sym]) == 1
end

# supertype operator
@test !(Int >: Integer)
@test Integer >: Int

# julia#19246
@test numerator(1//2) === 1
@test denominator(1//2) === 2

# julia#19088
let io = IOBuffer()
    write(io, "aaa")
    @test take!(io) == UInt8['a', 'a', 'a']
    write(io, "bbb")
    @test String(take!(io)) == "bbb"
end

# julia#17510
let x = [1,2,3]
    @compat x .= [3,4,5]
    @test x == [3,4,5]
    @compat x .= x .== 4
    @test x == [0,1,0]
    @compat x .= 7
    @test x == [7,7,7]
end

let s = "Koala test: 🐨"
    @test transcode(UInt16, s) == UInt16[75,111,97,108,97,32,116,101,115,116,58,32,55357,56360]
    @test transcode(UInt32, s) == UInt32[75,111,97,108,97,32,116,101,115,116,58,32,128040]
    for T in (UInt8,UInt16,UInt32,Cwchar_t)
        @test transcode(Compat.String, transcode(T, s)) == s
        @test transcode(UInt8, transcode(T, s)) == Vector{UInt8}(s)
        @test transcode(T, s) == transcode(T, Vector{UInt8}(s)) == transcode(T, transcode(T, s))
    end
end

# julia#17155, tests from Base Julia
@test (Compat.Unicode.uppercase∘hex)(239487) == "3A77F"
let str = randstring(20)
    @test filter(!Compat.Unicode.isupper, str) == replace(str, r"[A-Z]", "")
    @test filter(!Compat.Unicode.islower, str) == replace(str, r"[a-z]", "")
end

# julia#19950, tests from Base (#20028)
for T in (Float16, Float32, Float64, BigFloat, Int8, Int16, Int32, Int64, Int128,
          BigInt, UInt8, UInt16, UInt32, UInt64, UInt128)
    @test iszero(T(0))
    @test iszero(Complex{T}(0))
    if T<:Integer
        @test iszero(Rational{T}(0))
    end
    if T<:AbstractFloat
        @test iszero(T(-0.0))
        @test iszero(Complex{T}(-0.0))
    end
end
@test !iszero([0, 1, 2, 3])
@test iszero([0, 0, 0, 0])

let
    x = view(1:10, 2:4)
    D = Diagonal(x)
    @test D[1,1] == 2
    @test D[3,3] == 4
    A = view(rand(5,5), 1:3, 1:3)
    @test D*A == Diagonal(copy(x)) * copy(A)
    @test A*D == copy(A) * Diagonal(copy(x))
end

# julia#17623
# 0.6
@test [true, false] .& [true, true] == [true, false]
@test [true, false] .| [true, true] == [true, true]

# julia#20022
@test !Compat.isapprox(NaN, NaN)
@test Compat.isapprox(NaN, NaN, nans=true)

# julia#13998
for x in (3.1, -17, 3//4, big(111.1), Inf)
    local x
    @test min(x) == max(x) == x
    @test minmax(x) == (x, x)
end

# julia#20006
@compat abstract type AbstractFoo20006 end
eval(Expr(
    struct_sym, false,
    Expr(:(<:), :(ConcreteFoo20006{T<:Int}), :AbstractFoo20006),
    quote end))
eval(Expr(
    struct_sym, false,
    Expr(:(<:), :(ConcreteFoo20006N{T<:Int,N}), :AbstractFoo20006),
    quote end))
@compat ConcreteFoo200061{T<:Int} = ConcreteFoo20006N{T,1}
@test Compat.TypeUtils.isabstract(AbstractFoo20006)
@test !Compat.TypeUtils.isabstract(ConcreteFoo20006)
@test !Compat.TypeUtils.isabstract(ConcreteFoo20006N)
@test !Compat.TypeUtils.isabstract(ConcreteFoo200061)
@test !Compat.TypeUtils.isabstract(StridedArray)
@test Compat.TypeUtils.parameter_upper_bound(ConcreteFoo20006, 1) == Int
@test isa(Compat.TypeUtils.typename(Array), TypeName)

# @view and @views tests copied from Base
let X = reshape(1:24,2,3,4), Y = 4:-1:1
    @test isa(@view(X[1:3]), SubArray)

    @test X[1:end] == @dotcompat (@view X[1:end]) # test compatibility of @. and @view
    @test X[1:end-3] == @view X[1:end-3]
    @test X[1:end,2,2] == @view X[1:end,2,2]
    @test reshape(X[1,2,1:end-2],2) == @view X[1,2,1:end-2]
    @test reshape(X[1,2,Y[2:end]],3) == @view X[1,2,Y[2:end]]
    @test reshape(X[1:end,2,Y[2:end]],2,3) == @view X[1:end,2,Y[2:end]]

    u = (1,2:3)
    @test reshape(X[u...,2:end],2,3) == @view X[u...,2:end]
    @test reshape(X[(1,)...,(2,)...,2:end],3) == @view X[(1,)...,(2,)...,2:end]

    # the following tests fail on 0.5 because of bugs in the 0.5 Base.@view
    # macro (a bugfix is scheduled to be backported from 0.6: julia#20247)
    if !isdefined(Base, Symbol("@view")) || VERSION ≥ v"0.6.0-dev.2406"
        # test macro hygiene
        let size=(x,y)-> error("should not happen"), Base=nothing
            @test X[1:end,2,2] == @view X[1:end,2,2]
        end

        # test that side effects occur only once
        let foo = typeof(X)[X]
            @test X[2:end-1] == @view (push!(foo,X)[1])[2:end-1]
            @test foo == typeof(X)[X, X]
        end
    end

    # test @views macro
    @views @compat let f!(x) = x[1:end-1] .+= x[2:end].^2
        x = [1,2,3,4]
        f!(x)
        @test x == [5,11,19,4]
        @test isa(x[1:3],SubArray)
        @test x[2] === 11
        @test Dict((1:3) => 4)[1:3] === 4
        x[1:2] = 0
        @test x == [0,0,19,4]
        x[1:2] .= 5:6
        @test x == [5,6,19,4]
        f!(x[3:end])
        @test x == [5,6,35,4]
        x[Y[2:3]] .= 7:8
        @test x == [5,8,7,4]
        @dotcompat x[(3,)..., ()...] += 3 # @. should convert to .+=, test compatibility with @views
        @test x == [5,8,10,4]
        i = Int[]
        # test that lhs expressions in update operations are evaluated only once:
        x[push!(i,4)[1]] += 5
        @test x == [5,8,10,9] && i == [4]
        x[push!(i,3)[end]] += 2
        @test x == [5,8,12,9] && i == [4,3]
        @dotcompat x[3:end] = 0       # make sure @. works with end expressions in @views
        @test x == [5,8,0,0]
    end
    # same tests, but make sure we can switch the order of @compat and @views
    @compat @views let f!(x) = x[1:end-1] .+= x[2:end].^2
        x = [1,2,3,4]
        f!(x)
        @test x == [5,11,19,4]
        @test isa(x[1:3],SubArray)
        @test x[2] === 11
        @test Dict((1:3) => 4)[1:3] === 4
        x[1:2] = 0
        @test x == [0,0,19,4]
        x[1:2] .= 5:6
        @test x == [5,6,19,4]
        f!(x[3:end])
        @test x == [5,6,35,4]
        x[Y[2:3]] .= 7:8
        @test x == [5,8,7,4]
        @dotcompat x[(3,)..., ()...] += 3 # @. should convert to .+=, test compatibility with @views
        @test x == [5,8,10,4]
        i = Int[]
        # test that lhs expressions in update operations are evaluated only once:
        x[push!(i,4)[1]] += 5
        @test x == [5,8,10,9] && i == [4]
        x[push!(i,3)[end]] += 2
        @test x == [5,8,12,9] && i == [4,3]
        @dotcompat x[3:end] = 0       # make sure @. works with end expressions in @views
        @test x == [5,8,0,0]
    end
    @views @test isa(X[1:3], SubArray)
    @test X[1:end] == @views X[1:end]
    @test X[1:end-3] == @views X[1:end-3]
    @test X[1:end,2,2] == @views X[1:end,2,2]
    @test reshape(X[1,2,1:end-2],2) == @views X[1,2,1:end-2]
    @test reshape(X[1,2,Y[2:end]],3) == @views X[1,2,Y[2:end]]
    @test reshape(X[1:end,2,Y[2:end]],2,3) == @views X[1:end,2,Y[2:end]]
    @test reshape(X[u...,2:end],2,3) == @views X[u...,2:end]
    @test reshape(X[(1,)...,(2,)...,2:end],3) == @views X[(1,)...,(2,)...,2:end]

    # test macro hygiene
    let size=(x,y)-> error("should not happen"), Base=nothing
        @test X[1:end,2,2] == @views X[1:end,2,2]
    end
end

# @. (@__dot__) tests, from base:
let x = [4, -9, 1, -16]
    @test [2, 3, 4, 5] == @dotcompat(1 + sqrt($sort(abs(x))))
    @test @dotcompat(x^2) == x.^2
    @dotcompat x = 2
    @test x == [2,2,2,2]
end
@test [1,4,9] == @dotcompat let x = [1,2,3]; x^2; end
let x = [1,2,3], y = x
    @dotcompat for i = 1:3
        y = y^2 # should convert to y .= y.^2
    end
    @test x == [1,256,6561]
end
let x = [1,2,3]
    @dotcompat f(x) = x^2
    @test f(x) == [1,4,9]
end

# PR #20418
@compat abstract type Abstract20418{T} <: Ref{T} end
@test Compat.TypeUtils.isabstract(Abstract20418)
@compat primitive type Primitive20418{T} <: Ref{T} 16 end
@test !Compat.TypeUtils.isabstract(Primitive20418)
@test isbits(Primitive20418{Int})
@test sizeof(Primitive20418{Int}) == 2

# julia #18839
module Test18839

using Compat
using Compat.Iterators
using Compat.Test

@test collect(take(countfrom(2), 3)) == [2, 3, 4]
@test collect(take(cycle(5:8), 9)) == [5:8; 5:8; 5]
@test collect(drop([1, 2, 3], 2)) == [3]
@test collect(enumerate([4, 5, 6])) == [(1,4), (2,5), (3,6)]
@test collect(flatten(Any[1:2, 4:5, Any[-1, 4]])) == [1,2,4,5,-1,4]
@test vec(collect(product([1, 2], [3, 4]))) == [(1,3), (2,3), (1,4), (2,4)]
@test vec(collect(product(1:2, 1:2, 1:2))) == [
    (1,1,1), (2,1,1), (1,2,1), (2,2,1),
    (1,1,2), (2,1,2), (1,2,2), (2,2,2)]
@test collect(take(repeated(10), 5)) == [10,10,10,10,10]
@test collect(rest(1:10, 5)) == [5,6,7,8,9,10]
@test collect(take([1, 2, 3], 2)) == [1, 2]
@test collect(zip([1,2], [3,4])) == [(1,3), (2,4)]
@test collect(partition(1:5, 2)) == Any[[1,2],[3,4],[5]]

end

# PR #20500
@compat A20500{T<:Integer} = Array{T,20500}
@compat const A20500_2{T<:Union{Int,Float32}} = Pair{T,T}
f20500() = A20500
f20500_2() = A20500_2
@inferred f20500()
@inferred f20500_2()

module CompatArray
    using Compat
    const struct_sym = VERSION < v"0.7.0-DEV.1263" ? :type : :struct
    eval(Expr(
        struct_sym, false,
        Expr(:(<:), :(CartesianArray{T,N}), :(AbstractArray{T,N})),
        quote
            parent::Array{T,N}
        end))
    eval(Expr(
        struct_sym, false,
        Expr(:(<:), :(LinearArray{T,N}), :(AbstractArray{T,N})),
        quote
            parent::Array{T,N}
        end))
    @compat Base.IndexStyle(::Type{<:LinearArray}) = IndexLinear()
end
@test IndexStyle(Array{Float32,2}) === IndexLinear()
@test IndexStyle(CompatArray.CartesianArray{Float32,2}) === IndexCartesian()
@test IndexStyle(CompatArray.LinearArray{Float32,2}) === IndexLinear()
let a = CompatArray.CartesianArray(rand(2,3)), b = CompatArray.LinearArray(rand(2,3))
    @test IndexStyle(a) === IndexCartesian()
    @test IndexStyle(b) === IndexLinear()
end

if VERSION < v"0.6.0-dev.1653"
    for (A,val) in ((zeros(1:5, Float32, 3, 2), 0),
                    (ones(1:5, Float32, 3, 2), 1),
                    (zeros(1:5, Float32, (3, 2)), 0),
                    (ones(1:5, Float32, (3, 2)), 1))
        @test isa(A, Matrix{Float32}) && size(A) == (3,2) && all(x->x==val, A)
    end
    for (A,val) in ((zeros(1:5, Float32), 0),
                    (ones(1:5, Float32), 1))
        @test isa(A, Vector{Float32}) && size(A) == (5,) && all(x->x==val, A)
    end
end

# PR 20203
@test Compat.readline(IOBuffer("Hello, World!\n")) == "Hello, World!"
@test Compat.readline(IOBuffer("x\n"), chomp=true) == "x"
@test Compat.readline(IOBuffer("x\n"), chomp=false) == "x\n"

# PR 18727
let
    iset = Set([17, 4711])
    cfset = convert(Set{Float64}, iset)
    @test typeof(cfset) == Set{Float64}
    @test cfset == iset
    fset = Set([17.0, 4711.0])
    ciset = convert(Set{Int}, fset)
    @test typeof(ciset) == Set{Int}
    @test ciset == fset
    ssset = Set(split("foo bar"))
    cssset = convert(Set{String}, ssset)
    @test typeof(cssset) == Set{String}
    @test cssset == Set(["foo", "bar"])
end

# PR 18082
@test !isassigned(Ref{String}())
@test isassigned(Ref{String}("Test"))

@test unsafe_trunc(Int8, 128) === Int8(-128)
@test_throws InexactError trunc(Int8, 128)

# PR 21346
let zbuf = IOBuffer([0xbf, 0xc0, 0x00, 0x00, 0x40, 0x20, 0x00, 0x00,
                     0x40, 0x0c, 0x00, 0x00, 0x00, 0x00, 0x00, 0x00,
                     0xc0, 0x12, 0x00, 0x00, 0x00, 0x00, 0x00, 0x00])
    z1 = read(zbuf, ComplexF32)
    z2 = read(zbuf, ComplexF64)
    @test bswap(z1) === -1.5f0 + 2.5f0im
    @test bswap(z2) ===  3.5 - 4.5im
end

# PR 19449
using Compat: StringVector
@test length(StringVector(5)) == 5
@test String(fill!(StringVector(5), 0x61)) == "aaaaa"

# collect
if VERSION < v"0.7.0-"
    # Note: This is disabled on 0.7, since the Compat.collect functionality is only
    # applicable on 0.5, and OffsetArrays currently has some incompatibilities with
    # 0.7. This can be reenabled later if needed.
    using OffsetArrays
    a = OffsetArray(1:3, -1:1)
    b = Compat.collect(a)
    @test indices(b) === (Base.OneTo(3),)
    @test b == [1,2,3]
end

# PR 22064
module Test22064
using Compat
using Compat.Test
@test (@__MODULE__) === Test22064
end

# invokelatest
issue19774(x) = 1
let foo() = begin
        eval(:(issue19774(x::Int) = 2))
        return Compat.invokelatest(issue19774, 0)
    end
    @test foo() == 2
end
cm359() = @__MODULE__
@test Compat.invokelatest(cm359) === @__MODULE__

pr22646(x; y=0) = 1
let foo() = begin
        eval(:(pr22646(x::Int; y=0) = 2))
        return Compat.invokelatest(pr22646, 0, y=1)
    end
    @test foo() == 2
end

# PR 21378
let
    import Compat: Dates

    # https://en.wikipedia.org/wiki/Swatch_Internet_Time
    eval(Expr(
        struct_sym, false,
        Expr(:(<:), :Beat, :(Dates.Period)),
        quote
            value::Int64
        end))

    Dates.value(b::Beat) = b.value
    Dates.toms(b::Beat) = Dates.value(b) * 86400
    Dates._units(b::Beat) = " beat" * (abs(Dates.value(b)) == 1 ? "" : "s")
    Base.promote_rule(::Type{Dates.Day}, ::Type{Beat}) = Dates.Millisecond
    Base.convert(::Type{Dates.Millisecond}, b::Beat) = Dates.Millisecond(Dates.toms(b))

    @test Beat(1000) == Dates.Day(1)
    @test Beat(1) < Dates.Day(1)
    @test_throws MethodError Dates.Day(30) == Dates.Month(1)
    @test_throws MethodError Dates.Month(1) == Dates.Day(30)
    @test_throws MethodError Dates.Day(1) < Dates.Month(1)
    @test_throws MethodError Dates.Month(1) < Dates.Day(1)
end

# PR #21197
let c = `ls -l "foo bar"`
    @test collect(c) == ["ls", "-l", "foo bar"]
    @test first(c) == "ls" == c[1]
    @test last(c) == "foo bar" == c[3] == c[end]
    @test c[1:2] == ["ls", "-l"]
    @test eltype(c) == String
    @test length(c) == 3
    @test eachindex(c) == 1:3
end

# PR 22629
@test logdet(0.5) == log(det(0.5))

# PR 22633
for T in (Float64, ComplexF32, BigFloat, Int)
    λ = T(4)
    @test chol(λ*I).λ ≈ √λ
    @test_throws Union{ArgumentError,LinAlg.PosDefException} chol(-λ*I)
end

let
    @compat cr(::CartesianRange{2}) = 2
    @test cr(CartesianRange((5, 3))) == 2
    @test_throws MethodError cr(CartesianRange((5, 3, 2)))
end
if VERSION < v"0.7.0-DEV.880"
    # ensure we don't bork any non-updated expressions
    let
        @compat cr(::CartesianRange{CartesianIndex{2}}) = 2
        @test cr(CartesianRange((5, 3))) == 2
        @test_throws MethodError cr(CartesianRange((5, 3, 2)))
    end
end

# PR 22350
eval(Expr(struct_sym, false, :TestType, Expr(:block, :(a::Int), :b)))
@test fieldcount(TestType) == 2
@test fieldcount(Int) == 0

# PR 20005
@test_throws InexactError throw(InexactError(:func, Int, 3.2))

# PR 22751
@test_throws DomainError throw(DomainError(-2))
@test_throws DomainError throw(DomainError(-2, "negative"))

# PR 22761
@test_throws OverflowError throw(OverflowError("overflow"))

let x = fill!(StringVector(5), 0x61)
    # 0.7
    @test pointer(x) == pointer(String(x))
end

# PR 22907
using Compat: pairs

# keys, values, pairs
for A in (rand(2), rand(2,3))
    local A
    for (i, v) in pairs(A)
        @test A[i] == v
    end
    @test collect(values(A)) == collect(A)
end

let A = Dict(:foo=>1, :bar=>3)
    for (k, v) in pairs(A)
        @test A[k] == v
    end
    @test sort!(collect(pairs(A))) == sort!(collect(A))
end

let
    A14 = [11 13; 12 14]
    R = CartesianRange(indices(A14))
    @test [a for (a,b) in pairs(IndexLinear(),    A14)] == [1,2,3,4]
    @test [a for (a,b) in pairs(IndexCartesian(), A14)] == vec(collect(R))
    @test [b for (a,b) in pairs(IndexLinear(),    A14)] == [11,12,13,14]
    @test [b for (a,b) in pairs(IndexCartesian(), A14)] == [11,12,13,14]
end

# Val(x)
# 0.7
begin
    local firstlast
    firstlast(::Val{true}) = "First"
    firstlast(::Val{false}) = "Last"

    @test firstlast(Val(true)) == "First"
    @test firstlast(Val(false)) == "Last"
end

# Reshape to a given number of dimensions using Val(N)
# 0.7
let
    for A in (rand(()), rand(2), rand(2,3), rand(2,3,5), rand(2,3,5,7)), N in (1,2,3,4,5,6)
        B = @inferred reshape(A, Val(N))
        @test ndims(B) == N
        if N < ndims(A)
            new_sz = (size(A)[1:N-1]..., prod(size(A)[N:end]))
        elseif N == ndims(A)
            new_sz = size(A)
        else
            new_sz = (size(A)..., ntuple(x->1, N-ndims(A))...)
        end
        @test size(B) == new_sz
        @test B == reshape(A, new_sz)
    end
end

# ntuple with Val(N)
# 0.7
@test @inferred(ntuple(x->1, Val(3))) == (1,1,1)
@test @inferred(ntuple(x->x, Val(0))) == ()
@test @inferred(ntuple(x->x, Val(5))) == (1,2,3,4,5)

# @nospecialize
# 0.7
no_specialize(@nospecialize(x)) = sin(1)
no_specialize(@nospecialize(x::Integer)) = sin(2)
@test no_specialize(1.0) == sin(1)
@test no_specialize(1) == sin(2)
no_specialize_kw1(@nospecialize(x=0)) = sin(1)
no_specialize_kw1(@nospecialize(x::Integer)) = sin(2)
@test no_specialize_kw1(1.0) == sin(1)
@test no_specialize_kw1(1) == sin(2)
@test no_specialize_kw1() == sin(2)
no_specialize_kw2(@nospecialize(x)) = sin(1)
no_specialize_kw2(@nospecialize(x::Integer=0)) = sin(2)
@test no_specialize_kw2(1.0) == sin(1)
@test no_specialize_kw2(1) == sin(2)
@test no_specialize_kw2() == sin(2)

# 0.7
@test read(IOBuffer("aaaa"), String) == "aaaa"
@test contains(read(@__FILE__, String), "read(@__FILE__, String)")
@test read(`$(Base.julia_cmd()) --startup-file=no -e "println(:aaaa)"`, String) == "aaaa\n"

# 0.7
@test isa(1:2, AbstractRange)

# 0.7
let M = [1 + 2im 3 + 4im; 5 + 6im 7 + 8im],
    M2 = adjoint(M),
    Mc = [1 - 2im 5 - 6im; 3 - 4im 7 - 8im]

    @test adjoint(M) == Mc
    M2 .= 0
    adjoint!(M2, M)
    @test M2 == Mc
end

# 0.7
module TestMathConstants
using Compat.MathConstants
end
for name in [:π, :pi, :ℯ, :e, :γ, :eulergamma, :catalan, :φ, :golden]
    @test isdefined(TestMathConstants, name) && !Base.isdeprecated(TestMathConstants, name)
    @test isdefined(Compat.MathConstants, name) && !Base.isdeprecated(Compat.MathConstants, name)
end
module TestMathConstants2
using Compat
end
@test isdefined(TestMathConstants2, :ℯ) && !Base.isdeprecated(TestMathConstants, :ℯ)

# 0.7
@test partialsort([3,6,30,1,9], 2, rev=true) == 9
@test partialsort([3,6,30,1,9], 2, by=x->1/x) == 9
@test partialsortperm([3,6,30,1,9], 2, rev=true) == 5
@test partialsortperm([3,6,30,1,9], 2, by=x->1/x) == 5

# 0.7
@test isa(Base.rtoldefault(1.0, 2.0, 0), Float64)
@test isa(Base.rtoldefault(Float64, 2.0, 0), Float64)
@test isa(Base.rtoldefault(1.0, Float64, 0), Float64)
@test isa(Base.rtoldefault(Float64, Float64, 0), Float64)
@test Base.rtoldefault(Float64, Float64, 1.0) === 0.0

# 0.7
@test cov([1 2; 3 4], 1, corrected=true) == fill(2.0, 2, 2)
@test cov([1 2; 3 4], 1, corrected=false) == fill(1.0, 2, 2)
@test cov([1 2; 3 4], [0 4; 8 9], 1, corrected=true) == [8.0 5.0; 8.0 5.0]
@test cov([1 2; 3 4], [0 4; 8 9], 1, corrected=false) == [4.0 2.5; 4.0 2.5]
if VERSION >= v"0.6"
    @test cov([1, 2], corrected=true) === 0.5
    @test cov([1, 2], corrected=false) === 0.25
    @test cov([1, 2], [0, 10], corrected=true) === 5.0
    @test cov([1, 2], [0, 10], corrected=false) === 2.5
end

# 0.7
@test isconcrete(Int)

# 0.7
module Test23876
    using Compat
    using Compat.Test
    import Compat.DelimitedFiles
    using Compat.Mmap, Compat.SharedArrays
    @test isdefined(@__MODULE__, :DelimitedFiles)
    @test isdefined(SharedArrays, :SharedArray)
    @test isdefined(@__MODULE__, :SharedArray)
    @test isdefined(@__MODULE__, :procs)
    @test isdefined(Mmap, :mmap)
end

# 0.7
module Test24459
    using Compat
    using Compat.Test
    using Compat.Dates
    @test isdefined(@__MODULE__, :Dates)
end

# 0.7
module Test25056
    using Compat
    using Compat.Test
    using Compat.Printf
    @test isdefined(@__MODULE__, :Printf)
    @test isdefined(@__MODULE__, Symbol("@printf"))
    @test isdefined(@__MODULE__, Symbol("@sprintf"))
end

# 0.7
module Test24714
    using Compat
    using Compat.Test
    using Compat.IterativeEigensolvers
    @test isdefined(@__MODULE__, :IterativeEigensolvers)
    @test isdefined(@__MODULE__, :eigs)
    @test isdefined(@__MODULE__, :svds)
end

# 0.7
module Test24648
    using Compat
    using Compat.Test
    using Compat.SuiteSparse
    @test isdefined(@__MODULE__, :SuiteSparse)
end

let a = [0,1,2,3,0,1,2,3]
    @test findfirst(equalto(3), [1,2,4,1,2,3,4]) == 6
    @test findfirst(!equalto(1), [1,2,4,1,2,3,4]) == 2
    @test findnext(equalto(1), a, 4) == 6
    @test findnext(equalto(5), a, 4) == 0
    @test findlast(equalto(3), [1,2,4,1,2,3,4]) == 6
    @test findprev(equalto(1), a, 4) == 2
    @test findprev(equalto(1), a, 8) == 6
end

# 0.7
@test 'a'*"b" == "a"*'b' == 'a'*'b' == "ab"

# 0.7
@test 1 in BitSet(1:10)

# 0.7.0-DEV.1930
@test Compat.Unicode.textwidth("A") == 1
@test Compat.Unicode.textwidth('A') == 1

# 0.7
@test diagm(0 => ones(2), -1 => ones(2)) == [1.0 0.0 0.0; 1.0 1.0 0.0; 0.0 1.0 0.0]
@test diagm(0 => ones(2), 1 => ones(2)) == [1.0 1.0 0.0; 0.0 1.0 1.0; 0.0 0.0 0.0]
@test spdiagm(0 => ones(2), -1 => ones(2)) == [1.0 0.0 0.0; 1.0 1.0 0.0; 0.0 1.0 0.0]
@test spdiagm(0 => ones(2), 1 => ones(2)) == [1.0 1.0 0.0; 0.0 1.0 1.0; 0.0 0.0 0.0]

# 0.7
let a = [1 0 0; 0 1 0; 0 0 1]
    @test Matrix{Int}(I, 3, 3)::Matrix{Int} == a
    @test Matrix{Float64}(I, (3, 2))::Matrix{Float64} == a[:,1:2]
    @test Array{Int}(I, (3, 3))::Matrix{Int} == a
    @test Array{Float64}(I, 3, 2)::Matrix{Float64} == a[:,1:2]
    @test SparseMatrixCSC{Int}(I, 3, 3)::SparseMatrixCSC{Int,Int} == a
    @test SparseMatrixCSC{Float64}(I, (3, 2))::SparseMatrixCSC{Float64,Int} == a[:,1:2]
    @test SparseMatrixCSC{Bool,Int16}(I, (3, 3))::SparseMatrixCSC{Bool,Int16} == a
    @test SparseMatrixCSC{ComplexF64,Int8}(I, 3, 2)::SparseMatrixCSC{ComplexF64,Int8} == a[:,1:2]
end

# 0.7.0-DEV.2581
@test isa(Vector(uninitialized, 2), Vector{Any})
@test isa(Vector{Float64}(uninitialized, 2), Vector{Float64})
@test isa(Matrix(uninitialized, 2, 2), Matrix{Any})
@test isa(Matrix{Float64}(uninitialized, 2, 2), Matrix{Float64})
@test isa(Array{Float64}(uninitialized, 2, 2), Matrix{Float64})
@test isa(Array{Float64,3}(uninitialized, 2, 2, 2), Array{Float64,3})

# 0.7.0-DEV.2687
@test isa(BitVector(uninitialized, 2), BitVector)
@test isa(BitArray(uninitialized, 2, 2), BitMatrix)

# 0.7.0-DEV.1472
@test get(IOContext(IOBuffer(), :arg1=>true, :arg2=>true, :arg3=>true), :arg3, false)
@test get(IOContext(IOBuffer(), :arg1=>true, :arg2=>true), :arg2, false)

# 0.7.0-DEV.2338
module Test24361
    using Compat
    using Compat.Test
    @test String(Compat.Base64.base64decode("SGVsbG8h")) == "Hello!"
end

# 0.7
let A = [1]
    local x = 0
    @compat finalizer(a->(x+=1), A)
    finalize(A)
    @test x == 1
    A = 0
    gc(); gc()
    @test x == 1
end

# 0.7.0-DEV.1499
let key = "TEST_23412"
    @test !haskey(ENV, key)
    @test get(() -> "default", ENV, key) == "default"
end

# 0.7.0-DEV.2919
@test ComplexF16 === Complex{Float16}
@test ComplexF32 === Complex{Float32}
@test ComplexF64 === Complex{Float64}

# 0.7.0-DEV.3073
if VERSION < v"0.7.0-DEV.3073"
    @test Compat.Sys.BINDIR == JULIA_HOME
else
    @test Compat.Sys.BINDIR == Sys.BINDIR
end

# 0.7.0-DEV.2915
module Test25021
    using Compat
    using Compat.Test
    using Compat.Unicode
    @test isdefined(@__MODULE__, :Unicode)

    @test !isnumeric('a')
    @test isnumeric('1')
    @test titlecase("firstname lastname") == "Firstname Lastname"
end

# 0.7.0-DEV.2951
@test AbstractDict === (isdefined(Base, :AbstractDict) ? Base.AbstractDict : Base.Associative)

# 0.7.0-DEV.2978
@test Compat.axes === (isdefined(Base, :axes) ? Base.axes : Base.indices)
@test Compat.axes(1) == ()
@test Compat.axes(1,1) == 1:1

# 0.7.0-DEV.3137
@test Nothing === (isdefined(Base, :Nothing) ? Base.Nothing : Base.Void)
@test Nothing === Cvoid

# 0.7.0-DEV.3017
@test isa(Some(1), Some{Int})
@test convert(Some{Float64}, Some(1)) == Some(1.0)
@test convert(Void, nothing) == nothing
@test_throws MethodError convert(Void, 1)
@test Some(nothing) != nothing
@test coalesce(Some(1)) == 1
@test coalesce(nothing) == nothing
@test coalesce(nothing, Some(1), Some(2)) == 1
@test Compat.notnothing(1) == 1
@test_throws ArgumentError Compat.notnothing(nothing)

<<<<<<< HEAD
# 0.7.0-DEV.3173
@test invpermute!(permute!([1, 2], 2:-1:1), 2:-1:1) == [1, 2]

# 0.7.0-DEV.3172
@test replace("abcb", "b"=>"c") == "accc"
@test replace("abcb", "b"=>"c", count=1) == "accb"
=======
# 0.7.0-DEV.3155
let coolvec = [1,2,3]
    @test pushfirst!(coolvec, 0) == [0,1,2,3]
    @test popfirst!(coolvec) == 0
end
>>>>>>> 7a92e178

if VERSION < v"0.6.0"
    include("deprecated.jl")
end

nothing<|MERGE_RESOLUTION|>--- conflicted
+++ resolved
@@ -1063,20 +1063,18 @@
 @test Compat.notnothing(1) == 1
 @test_throws ArgumentError Compat.notnothing(nothing)
 
-<<<<<<< HEAD
-# 0.7.0-DEV.3173
-@test invpermute!(permute!([1, 2], 2:-1:1), 2:-1:1) == [1, 2]
-
-# 0.7.0-DEV.3172
-@test replace("abcb", "b"=>"c") == "accc"
-@test replace("abcb", "b"=>"c", count=1) == "accb"
-=======
 # 0.7.0-DEV.3155
 let coolvec = [1,2,3]
     @test pushfirst!(coolvec, 0) == [0,1,2,3]
     @test popfirst!(coolvec) == 0
 end
->>>>>>> 7a92e178
+
+# 0.7.0-DEV.3173
+@test invpermute!(permute!([1, 2], 2:-1:1), 2:-1:1) == [1, 2]
+
+# 0.7.0-DEV.3172
+@test replace("abcb", "b"=>"c") == "accc"
+@test replace("abcb", "b"=>"c", count=1) == "accb"
 
 if VERSION < v"0.6.0"
     include("deprecated.jl")
