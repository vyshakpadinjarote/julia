--- conflicted
+++ resolved
@@ -26,15 +26,10 @@
 n=12 #Size of matrix problem to test
 
 #Issue #7647: test xsyevr, xheevr, xstevr drivers
-<<<<<<< HEAD
-for Mi7647 in {Symmetric(diagm(1.0:3.0)), Hermitian(diagm(1.0:3.0)),
-          Hermitian(diagm(complex(1.0:3.0))), SymTridiagonal([1.0:3.0;], zeros(2))}
-=======
-for Mi7647 in (Symmetric(diagm([1.0:3.0])),
-               Hermitian(diagm([1.0:3.0])),
-               Hermitian(diagm(complex([1.0:3.0]))),
-               SymTridiagonal([1.0:3.0], zeros(2)))
->>>>>>> 93c3a58a
+for Mi7647 in (Symmetric(diagm(1.0:3.0)),
+               Hermitian(diagm(1.0:3.0)),
+               Hermitian(diagm(complex(1.0:3.0))),
+               SymTridiagonal([1.0:3.0;], zeros(2)))
     debug && println("Eigenvalues in interval for $(typeof(Mi7647))")
     @test eigmin(Mi7647)  == eigvals(Mi7647, 0.5, 1.5)[1] == 1.0
     @test eigmax(Mi7647)  == eigvals(Mi7647, 2.5, 3.5)[1] == 3.0
@@ -179,13 +174,8 @@
 
 for isupper in (true, false)
     debug && println("isupper is $(isupper)")
-<<<<<<< HEAD
     A=Bidiagonal(a, [1.0:n-1;], isupper)
-    for newtype in [Bidiagonal, Tridiagonal, Triangular, Matrix]
-=======
-    A=Bidiagonal(a, [1.0:n-1], isupper)
     for newtype in [Bidiagonal, Tridiagonal, isupper ? UpperTriangular : LowerTriangular, Matrix]
->>>>>>> 93c3a58a
         debug && println("newtype is $(newtype)")
         @test full(convert(newtype, A)) == full(A)
         @test full(newtype(A)) == full(A)
@@ -198,20 +188,12 @@
     end
 end
 
-<<<<<<< HEAD
-A=SymTridiagonal(a, [1.0:n-1;])
-=======
-A = SymTridiagonal(a, [1.0:n-1])
->>>>>>> 93c3a58a
+A = SymTridiagonal(a, [1.0:n-1;])
 for newtype in [Tridiagonal, Matrix]
     @test full(convert(newtype, A)) == full(A)
 end
 
-<<<<<<< HEAD
-A=Tridiagonal(zeros(n-1), [1.0:n;], zeros(n-1)) #morally Diagonal
-=======
-A = Tridiagonal(zeros(n-1), [1.0:n], zeros(n-1)) #morally Diagonal
->>>>>>> 93c3a58a
+A = Tridiagonal(zeros(n-1), [1.0:n;], zeros(n-1)) #morally Diagonal
 for newtype in [Diagonal, Bidiagonal, SymTridiagonal, Matrix]
     @test full(convert(newtype, A)) == full(A)
 end
